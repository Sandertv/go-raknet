--- conflicted
+++ resolved
@@ -190,11 +190,7 @@
 				close(listener.incoming)
 				return
 			}
-<<<<<<< HEAD
 			listener.conf.ErrorLog.Error("read from: "+err.Error(), "raddr", addrToStr(addr))
-=======
-			listener.conf.ErrorLog.Error("read from: "+err.Error(), "raddr", addrStr)
->>>>>>> d1497bc4
 			continue
 		} else if n == 0 || listener.sec.blocked(addr) {
 			continue
